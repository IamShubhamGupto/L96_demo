--- conflicted
+++ resolved
@@ -79,17 +79,11 @@
     "import torch.nn.functional as F\n",
     "import torch.utils.data as Data\n",
     "import torchvision\n",
-<<<<<<< HEAD
-    "from torch import nn, optim\n",
-    "from torch_lr_finder import LRFinder\n",
-    "import torch.nn.functional as F\n",
-=======
     "from IPython.display import HTML\n",
     "\n",
     "# from fastai.basics import *\n",
     "from matplotlib.animation import FuncAnimation\n",
     "from torch import nn\n",
->>>>>>> fd7ce1e1
     "\n",
     "# Set random seed for reproducibility\n",
     "np.random.seed(42)"

--- conflicted
+++ resolved
@@ -8,16 +8,9 @@
    "source": [
     "# Learning Data Assimilation Increments\n",
     "\n",
-<<<<<<< HEAD
-    "This notebook is derived from the previous notebooks: **Learning neural networks for Lorenz 96** and **DA demo L96**.\n",
-    "\n",
-    "- We've restricted it to only using the 3-layer network (not the linear regression model)"
-=======
-    "This notebook is a derived from that in the {doc}`Neural_network_for_Lorenz96` and {doc}`DA_demo_L96`.\n",
-    "- We've restricted it to only using the 3-layer network (not the linear regression model)\n",
-    "- We use parameters of the Lorenz 1996 model that match those of Wilks, 2005; K=8, J=32, F=18.\n",
-    "- In the first part of this notebook, and for the purposes of this illustration, we removed all the unused options and parameters in the DA algorithm."
->>>>>>> bcb8a35a
+    "This notebook is derived from the previous notebooks: {doc}`Neural_network_for_Lorenz96` and {doc}`DA_demo_L96`.\n",
+    "\n",
+    "We've restricted it to only using the 3-layer network (not the linear regression model)"
    ]
   },
   {
@@ -1056,19 +1049,7 @@
     "\n",
     "# Data from DA system (increments for individual ensemble members)\n",
     "x_input = ensX[:-1:da_interval]\n",
-<<<<<<< HEAD
     "X_tend = X_inc / dt_inc"
-=======
-    "X_tend = X_inc / dt_inc\n",
-    "\n",
-    "# Ensemble mean increments from DA system (1/50th of data above)\n",
-    "# x_input = ensX[:-1:da_interval].mean(axis=-1)\n",
-    "# X_tend = X_inc.mean(axis=-1) / dt_inc\n",
-    "\n",
-    "# # Truth tendencies (proxy for LES)\n",
-    "# x_input = X_truth\n",
-    "# X_tend = -Y_truth.reshape((4001,8,32)).sum(axis=-1)"
->>>>>>> bcb8a35a
    ]
   },
   {

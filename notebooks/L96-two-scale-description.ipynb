{
 "cells": [
  {
   "cell_type": "markdown",
   "metadata": {},
   "source": [
    "# The Lorenz-96 Two-Timescale System\n",
    "\n",
    "\n",
    "\n"
   ]
  },
  {
   "cell_type": "markdown",
   "metadata": {},
   "source": [
    "In 1996, Lorenz proposed a two-time scale dynamical system, referred to as the Lorenz-96 model (L96), whose behavior mimics the non-linear dynamics of the extratropical atmosphere with simplified representation of multiscale interactions and nonlinear advection [Lorenz (1996)](https://www.ecmwf.int/en/elibrary/10829-predictability-problem-partly-solved). The L96 model consists of two sets of equations coupling two sets of variables ($X_k$ and $Y_{j,k}$), which evolve over two (slow and fast) timescales and are arranged around a latitude circle as shown in Fig. 1. The equations comprising L96 are:\n",
    "\\begin{align}\n",
    "\\frac{d}{dt} X_k\n",
    "&= - X_{k-1} \\left( X_{k-2} - X_{k+1} \\right) - X_k + F - \\left( \\frac{hc}{b} \\right) \\sum_{j=0}^{J-1} Y_{j,k},\n",
    "\\\\\n",
    "\\frac{d}{dt} Y_{j,k}\n",
    "&= - cbY_{j+1,k} \\left( Y_{j+2,k} - Y_{j-1,k} \\right) - c Y_{j,k} + \\frac{hc}{b} X_k\n",
    "\\end{align}\n",
    "\n",
    "where $X_k$, $k=1,\\ldots,K$, denotes $K$ slow (or low-frequency) variables and $Y_{j,k}$ , $j=1,\\ldots,J$ denotes $J*K$ fast (or high-frequency) variables. Each slow $X_k$ is coupled with $J$ fast $Y_{j,k}$ variables. The slow equations are coupled to the fast equations via a coupling term, $\\sum_{j=0}^{J-1} Y_{j,k}$, which sums over the $J$ fast variables corresponding to a particular $k$. On the other hand, each fast equation is forced by a coupling term, $\\frac{hc}{b} X_k$, that depends on the slow variable corresponding that particular $k$. The coupling term and the fast time-scale equation depend on three key parameters: $b$, $c$ and $h$. Here $b$ determines the magnitude of the nonlinear interactions among the fast variables, $c$ controls how rapidly the fast variables fluctuate compared to the slow variables and, $h$ governs the strength of the coupling between the slow and fast variables. Moreover, the slow time-scale equation is forced by the parameter $F$, whose value determines the chaotic behaviour of the system. E.g. [Wilks (2005)](http://rmets.onlinelibrary.wiley.com/doi/abs/10.1256/qj.04.03).\n",
    "\n",
    "The chaotic dynamical system L96 is very useful for testing different numerical methods in atmospheric modeling thanks to its transparency, low computational cost and simplicity compared to Global Climate Models (GCM). The interaction between variables of different scales makes the L96 model of particular interest when evaluating new parameterization methodologies. As such, it was used in assessing different techniques that were later incorporated into GCMs ([Crommelin (2008)](https://journals.ametsoc.org/view/journals/atsc/65/8/2008jas2566.1.xml), [Dorrestijn (2013)](https://royalsocietypublishing.org/doi/10.1098/rsta.2012.0374)).\n",
    "\n",
    "The L96 model has been extensively used as a test bed in various studies including data assimilation approaches ([Law (2016)](https://www.sciencedirect.com/science/article/pii/S0167278915002766?via%3Dihub), [Hatfield (2018)](https://journals.ametsoc.org/view/journals/mwre/146/1/mwr-d-17-0132.1.xml)), stochastic parameterization schemes ([Kwasniok (2012)](https://royalsocietypublishing.org/doi/10.1098/rsta.2011.0384), [Arnold (2013)](https://royalsocietypublishing.org/doi/full/10.1098/rsta.2011.0479), [Chorin (2015)](https://www.pnas.org/doi/10.1073/pnas.1512080112))  and Machine Learning-based parameterization methodologies ([Schneider (2017)](https://agupubs.onlinelibrary.wiley.com/doi/10.1002/2017GL076101), [Dueben (2018)](https://gmd.copernicus.org/articles/11/3999/2018/), [Watson (2019)](https://agupubs.onlinelibrary.wiley.com/doi/full/10.1029/2018MS001597), [Gagne (2020)](https://agupubs.onlinelibrary.wiley.com/doi/full/10.1029/2019MS001896)).\n",
    "\n",
    "<center>\n",
    "  <img\n",
    "    src=\"https://www.researchgate.net/publication/319201436/figure/fig1/AS:869115023589376@1584224577926/Visualisation-of-a-two-scale-Lorenz-96-system-with-J-8-and-K-6-Global-scale-values.png\"\n",
    "    width=400\n",
    "  />\n",
    "</center>\n",
    "\n",
    "<!-- <center>\n",
    "<em>\n",
    "Fig. 1: Visualisation of a two-scale Lorenz '96 system with J = 8 and K = 6. Global-scale variables ($X_k$) are updated based on neighbouring variables and on the local-scale variables ($Y_{j,k}$) associated with the corresponding global-scale variable. Local-scale variabless are updated based on neighbouring variables and the associated global-scale variable. The neighbourhood topology of both local and global-scale variables is circular. Image from <a href=\"https://www.researchgate.net/figure/Visualisation-of-a-two-scale-Lorenz-96-system-with-J-8-and-K-6-Global-scale-values_fig1_319201436\">Exploiting the chaotic behaviour of atmospheric models with reconfigurable architectures - Scientific Figure on ResearchGate.</a>\n",
    "\n",
    "</em>\n",
    "</center> -->\n",
    "\n",
    "<span> <center> *Fig. 1: Visualisation of a two-scale Lorenz '96 system with J = 8 and K = 6. Global-scale variables ($X_k$) are updated based on neighbouring variables and on the local-scale variables ($Y_{j,k}$) associated with the corresponding global-scale variable. Local-scale variabless are updated based on neighbouring variables and the associated global-scale variable. The neighbourhood topology of both local and global-scale variables is circular. Image from [Exploiting the chaotic behaviour of atmospheric models with reconfigurable architectures - Scientific Figure on ResearchGate.](https://www.researchgate.net/figure/Visualisation-of-a-two-scale-Lorenz-96-system-with-J-8-and-K-6-Global-scale-values_fig1_319201436)* </center> </span>\n"
   ]
  },
  {
   "cell_type": "markdown",
   "metadata": {},
   "source": [
    "## Code to numerically integrate the two time-scale L96 model"
   ]
  },
  {
   "cell_type": "code",
   "execution_count": null,
   "metadata": {},
   "outputs": [],
   "source": [
    "import matplotlib.pyplot as plt\n",
    "import numpy as np\n",
    "\n",
    "from utils import display_source"
   ]
  },
  {
   "cell_type": "markdown",
   "metadata": {},
   "source": [
    "In the `L96_model` module we provide the function `L96_2t_xdot_ydot` (shown next) that returns the tendencies (sum of the RHS) for the X and Y equations, as well as the tendency corresponding to the coupling in the X equation, $-hc/b \\sum_{j=0}^{J-1} Y_{j,k}$."
   ]
  },
  {
   "cell_type": "code",
   "execution_count": null,
   "metadata": {},
   "outputs": [],
   "source": [
    "from L96_model import L96_2t_xdot_ydot\n",
    "\n",
    "display_source(L96_2t_xdot_ydot)"
   ]
  },
  {
   "cell_type": "markdown",
   "metadata": {},
   "source": [
    "These tendencies describe the continuous evolution of the L96 model at a particular time. However, to obtain a discrete solution we must integrate numerically in time. In the `L96_model` module, we provide the function `integrate_L96_2t` (shown next) that uses fourth-order Runge-Kutta integration. Starting from the initial conditions `X0,Y0`, the function returns the trajectories of `X,Y` sampled at an interval `si`. There is a related function, `integrate_L96_2t_with_coupling`, that in addition to the trajectories, also returns the coupling term, $-hc/b \\sum_{j=0}^{J-1} Y_{j,k}$ at each point in the trajectory."
   ]
  },
  {
   "cell_type": "code",
   "execution_count": null,
   "metadata": {},
   "outputs": [],
   "source": [
    "from L96_model import integrate_L96_2t\n",
    "\n",
    "display_source(integrate_L96_2t)"
   ]
  },
  {
   "cell_type": "markdown",
   "metadata": {},
   "source": [
    "An example of how to use `integrate_L96_2t` is shown below. Here we choose $K=36$ and $J=10$ (i.e. 36 values of $X$ and 10 values of $Y$ per value of $X$). Also, in accordance with previous studies, we set $h=1$, $c=10$, and $b=10$. The initial condition for $X$ is setup as $X(s)=s(s-1)(s+1)$, for $s=-1\\ldots 1$, and the $Y$ is initialized with zeros. The value of $F$ is set to $10$, which is sufficient to obtain chaotic behavior.\n",
    "\n",
    "*Note: if you increase $F$, you may need to reduce $dt$ for numerical stability.* "
   ]
  },
  {
   "cell_type": "code",
   "execution_count": null,
   "metadata": {},
   "outputs": [],
   "source": [
    "K = 36  # Number of globa-scale variables X\n",
    "J = 10  # Number of local-scale Y variables per single global-scale X variable\n",
    "nt = 1000  # Number of time steps\n",
    "si = 0.005  # Sampling time interval\n",
    "dt = 0.005  # Time step\n",
    "F = 10.0  # Focring\n",
    "h = 1.0  # Coupling coefficient\n",
    "b = 10.0  # ratio of amplitudes\n",
    "c = 10.0  # time-scale ratio"
   ]
  },
  {
   "cell_type": "code",
   "execution_count": null,
   "metadata": {},
   "outputs": [],
   "source": [
    "def s(k, K):\n",
    "    \"\"\"A non-dimension coordinate from -1..+1 corresponding to k=0..K\"\"\"\n",
    "    return 2 * (0.5 + k) / K - 1"
   ]
  },
  {
   "cell_type": "code",
   "execution_count": null,
   "metadata": {},
   "outputs": [],
   "source": [
    "k = np.arange(K)  # For coordinate in plots\n",
    "j = np.arange(J * K)  # For coordinate in plots\n",
    "\n",
    "# Initial conditions\n",
    "X_init = s(k, K) * (s(k, K) - 1) * (s(k, K) + 1)\n",
    "Y_init = 0 * s(j, J * K) * (s(j, J * K) - 1) * (s(j, J * K) + 1)\n",
    "\n",
    "# \"Run\" model\n",
    "X, Y, t = integrate_L96_2t(X_init, Y_init, si, nt, F, h, b, c, dt=dt)"
   ]
  },
  {
   "cell_type": "markdown",
   "metadata": {},
   "source": [
    "After running the model, we plot the results."
   ]
  },
  {
   "cell_type": "code",
   "execution_count": null,
   "metadata": {},
   "outputs": [],
   "source": [
    "plt.figure(figsize=(12, 10), dpi=150)\n",
    "plt.subplot(221)\n",
    "\n",
    "# Snapshot of X[k]\n",
    "plt.plot(k, X[-1], label=\"$X_k(t=n_t dt)$\")\n",
    "plt.plot(j / J, Y[-1], label=\"$Y_{j,k}(t=n_t dt)$\")\n",
    "plt.plot(k, X_init, \"k:\", label=\"$X_k(t=0)$\")\n",
    "plt.plot(j / J, Y_init, \"k:\", label=\"$Y_{j,k}(t=0)$\")\n",
<<<<<<< HEAD
    "plt.legend()\n",
=======
    "plt.legend(fontsize=7)\n",
>>>>>>> 8622f916
    "plt.xlabel(\"k, k + j/J\")\n",
    "plt.title(\"$X_k, Y_{j,k}$\")\n",
    "plt.subplot(222)\n",
    "\n",
    "# Sample time-series X[0](t), Y[0](t)\n",
    "plt.plot(t, X[:, 0], label=\"$X_0(t)$\")\n",
    "plt.plot(t, Y[:, 0], label=\"$Y_{0,0}(t)$\")\n",
    "plt.legend(fontsize=7)\n",
    "plt.xlabel(\"t\")\n",
    "plt.subplot(223)\n",
    "\n",
    "# Full model history of X\n",
    "plt.contourf(k, t, X)\n",
    "plt.colorbar(orientation=\"horizontal\")\n",
    "plt.xlabel(\"k\")\n",
    "plt.ylabel(\"t\")\n",
    "plt.title(\"$X_k(t)$\")\n",
    "plt.subplot(224)\n",
    "\n",
    "# Full model history of Y\n",
    "plt.contourf(j / J, t, Y)\n",
    "plt.colorbar(orientation=\"horizontal\")\n",
    "plt.xlabel(\"k + j/J\")\n",
    "plt.ylabel(\"t\")\n",
    "plt.title(\"$Y_{j,k}(t)$\");"
   ]
  },
  {
   "cell_type": "markdown",
   "metadata": {},
   "source": [
    "## A class for numerical integration of the two time-scale L96\n",
    "\n",
    "For convenience, we also provide a class named `L96` in `L96_model.py` which helps to reduce the amount of code when using the `L96_2t_xdot_ydot` function."
   ]
  },
  {
   "cell_type": "code",
   "execution_count": null,
   "metadata": {},
   "outputs": [],
   "source": [
    "from L96_model import L96\n",
    "\n",
    "help(L96)"
   ]
  },
  {
   "cell_type": "markdown",
   "metadata": {},
   "source": [
    "For example, to setup the same model as above with $K=36$, $J=10$ and $F=10$, use"
   ]
  },
  {
   "cell_type": "code",
   "execution_count": null,
   "metadata": {},
   "outputs": [],
   "source": [
    "# Create an instance of the L96 model, default parameters except those given\n",
    "M = L96(36, 10, F=10, dt=0.005)\n",
    "M"
   ]
  },
  {
   "cell_type": "markdown",
   "metadata": {},
   "source": [
    "Note that parameters $F$, $h$, $b$, $c$ have defaults since in many of the applications in later notebooks these will not change. The initial conditions are automatically randomized to $X = b {\\cal N}$, $Y = {\\cal N}$ where ${\\cal N}$ is a random number drawn from a Guassian distribution. To set the same initial condition as used above, use"
   ]
  },
  {
   "cell_type": "code",
   "execution_count": null,
   "metadata": {},
   "outputs": [],
   "source": [
    "# Set the initial conditions (here X is the same cubic as above, Y=0)\n",
    "M.set_state(s(M.k, M.K) * (s(M.k, M.K) - 1) * (s(M.k, M.K) + 1), 0 * M.j)\n",
    "print(M)"
   ]
  },
  {
   "cell_type": "markdown",
   "metadata": {},
   "source": [
    "To sample the same tracjectories as above use the `.run()` method."
   ]
  },
  {
   "cell_type": "code",
   "execution_count": null,
   "metadata": {},
   "outputs": [],
   "source": [
    "# Run the model for 1000 sample intervals, or for time 1000*0.005 = 5\n",
    "X2, Y2, t = M.run(0.005, 5)\n",
    "\n",
    "print(\"Mean absolute difference =\", np.abs(X2 - X).mean() + np.abs(Y2 - Y).mean())"
   ]
  },
  {
   "cell_type": "markdown",
   "metadata": {},
   "source": [
    "Re-running the above cell gives the same answer each time because the same initial conditions are used for each invocation or `.run()`. To allow sequences of run, using the end state of one as the starting point for the next, add the parameter `store=True` which updates the initial condition stored in the object (`M`) with the final state of the run."
   ]
  },
  {
   "cell_type": "code",
   "execution_count": null,
   "metadata": {},
   "outputs": [],
   "source": [
    "# Run the model as above but use the end state as an initial condition for the next run.\n",
    "# (Re-running this cell will give different answers after the first run)\n",
    "X2, Y2, t = M.run(0.005, 5, store=True)\n",
    "\n",
    "print(\"Mean absolute difference =\", np.abs(X2 - X).mean() + np.abs(Y2 - Y).mean())"
   ]
  },
  {
   "cell_type": "markdown",
   "metadata": {},
   "source": [
    "The entire model creation and execution process demonstrated above can also be implemented in a one-liner version as shown below."
   ]
  },
  {
   "cell_type": "code",
   "execution_count": null,
   "metadata": {},
   "outputs": [],
   "source": [
    "X3, Y3, t = (\n",
    "    L96(36, 10, F=10, dt=0.005)\n",
    "    .set_state(s(M.k, M.K) * (s(M.k, M.K) - 1) * (s(M.k, M.K) + 1), 0 * M.j)\n",
    "    .run(0.005, 5)\n",
    ")\n",
    "\n",
    "print(\"Mean absolute difference =\", np.abs(X3 - X).mean() + np.abs(Y3 - Y).mean())"
   ]
  }
 ],
 "metadata": {
  "kernelspec": {
   "display_name": "Python 3 (ipykernel)",
   "language": "python",
   "name": "python3"
  },
  "language_info": {
   "codemirror_mode": {
    "name": "ipython",
    "version": 3
   },
   "file_extension": ".py",
   "mimetype": "text/x-python",
   "name": "python",
   "nbconvert_exporter": "python",
   "pygments_lexer": "ipython3",
<<<<<<< HEAD
   "version": "3.9.12"
=======
   "version": "3.8.13"
>>>>>>> 8622f916
  }
 },
 "nbformat": 4,
 "nbformat_minor": 4
}<|MERGE_RESOLUTION|>--- conflicted
+++ resolved
@@ -176,11 +176,7 @@
     "plt.plot(j / J, Y[-1], label=\"$Y_{j,k}(t=n_t dt)$\")\n",
     "plt.plot(k, X_init, \"k:\", label=\"$X_k(t=0)$\")\n",
     "plt.plot(j / J, Y_init, \"k:\", label=\"$Y_{j,k}(t=0)$\")\n",
-<<<<<<< HEAD
-    "plt.legend()\n",
-=======
     "plt.legend(fontsize=7)\n",
->>>>>>> 8622f916
     "plt.xlabel(\"k, k + j/J\")\n",
     "plt.title(\"$X_k, Y_{j,k}$\")\n",
     "plt.subplot(222)\n",
@@ -342,11 +338,7 @@
    "name": "python",
    "nbconvert_exporter": "python",
    "pygments_lexer": "ipython3",
-<<<<<<< HEAD
-   "version": "3.9.12"
-=======
    "version": "3.8.13"
->>>>>>> 8622f916
   }
  },
  "nbformat": 4,

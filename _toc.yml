--- conflicted
+++ resolved
@@ -4,7 +4,6 @@
 format: jb-book
 root: intro
 parts:
-<<<<<<< HEAD
   - caption: Lorenz-96 and General Circulation Models
     chapters:
       - file: notebooks/L96-two-scale-description.ipynb
@@ -14,6 +13,7 @@
   - caption: Machine Learning with Lorenz-96
     chapters:
       - file: notebooks/gradient_decent.ipynb
+      - file: notebooks/Universal_approximation.ipynb
       - file: notebooks/Neural_network_for_Lorenz96.ipynb
       - file: notebooks/Improving_Neural_networks.ipynb
       - file: notebooks/feature_importance.ipynb
@@ -26,28 +26,4 @@
       - file: notebooks/Learning-DA-increments.ipynb
   - caption: End Matter
     chapters:
-      - file: bibliography.md
-=======
-- caption: Lorenz-96 and General Circulation Models
-  chapters:
-  - file: notebooks/L96-two-scale-description.ipynb
-  - file: notebooks/gcm-analogue.ipynb
-  - file: notebooks/gcm-parameterization-problem.ipynb
-  - file: notebooks/estimating-gcm-parameters.ipynb
-- caption: Machine Learning with Lorenz-96
-  chapters:
-  - file: notebooks/gradient_decent.ipynb
-  - file: notebooks/Universal_approximation.ipynb
-  - file: notebooks/Neural_network_for_Lorenz96.ipynb
-  - file: notebooks/feature_importance.ipynb
-  - file: notebooks/Neural-Network-Saliency-Maps.ipynb
-  - file: notebooks/Neural-Network-Advection.ipynb
-  - file: notebooks/random_forest_parameterization.ipynb
-- caption: Data Assimilation with Lorenz-96
-  chapters:
-  - file: notebooks/DA_demo_L96.ipynb
-  - file: notebooks/Learning-DA-increments.ipynb
-- caption: End Matter
-  chapters:
-  - file: bibliography.md
->>>>>>> 3b5729a5
+      - file: bibliography.md